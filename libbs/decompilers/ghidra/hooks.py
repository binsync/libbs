import typing
import threading

from ...artifacts import FunctionHeader, Function, FunctionArgument, StackVariable, GlobalVariable, Struct, Enum

if typing.TYPE_CHECKING:
    from libbs.decompilers.ghidra.compat.ghidra_api import GhidraAPIWrapper
    from libbs.decompilers.ghidra.interface import GhidraDecompilerInterface

def create_data_monitor(ghidra: "GhidraAPIWrapper", interface: "GhidraDecompilerInterface"):
    model = ghidra.import_module("ghidra.framework.model")
    class DataMonitor(model.DomainObjectListener):
        def __init__(self, interface: "GhidraDecompilerInterface"):
            self._interface = interface
            self.changeManager = ghidra.import_module_object("ghidra.program.util", "ChangeManager")
            self.programChangeRecord = ghidra.import_module_object("ghidra.program.util", "ProgramChangeRecord")
            self.db = ghidra.import_module("ghidra.program.database")

            # Init event lists
            self.funcEvents = [
                self.changeManager.DOCR_FUNCTION_CHANGED,
                self.changeManager.DOCR_FUNCTION_BODY_CHANGED,
                self.changeManager.DOCR_VARIABLE_REFERENCE_ADDED,
                self.changeManager.DOCR_VARIABLE_REFERENCE_REMOVED
            ]

            self.symDelEvents = [self.changeManager.DOCR_SYMBOL_REMOVED]

            self.symChgEvents = [
                self.changeManager.DOCR_SYMBOL_ADDED,
                self.changeManager.DOCR_SYMBOL_RENAMED,
                self.changeManager.DOCR_SYMBOL_DATA_CHANGED
            ]

            self.typeEvents = [
                self.changeManager.DOCR_SYMBOL_ADDRESS_CHANGED,
                self.changeManager.DOCR_DATA_TYPE_CHANGED,
                self.changeManager.DOCR_DATA_TYPE_REPLACED,
                self.changeManager.DOCR_DATA_TYPE_RENAMED,
                self.changeManager.DOCR_DATA_TYPE_SETTING_CHANGED,
                self.changeManager.DOCR_DATA_TYPE_MOVED,
                self.changeManager.DOCR_DATA_TYPE_ADDED
            ]
        def domainObjectChanged(self, ev):
            for record in ev:
                if not self._interface.ghidra.isinstance(record, self.programChangeRecord):
                    continue

                changeType = record.getEventType()
                newValue = record.getNewValue()
                obj = record.getObject()

                if changeType in self.funcEvents:
                    subType = record.getSubEventType()
<<<<<<< HEAD
                    if subType == self.changeManager.FUNCTION_CHANGED_RETURN:
=======
                    if subType == 5:
>>>>>>> 39b4d18e
                        # Function return type changed
                        header = FunctionHeader(None, None, str(obj.getReturnType()))
                        self._interface.function_header_changed(header)

                elif changeType in self.typeEvents:
                    if changeType == self.changeManager.DOCR_SYMBOL_ADDRESS_CHANGED:
                        # stack variables change address when retyped!
                        if self._interface.ghidra.isinstance(obj, self.db.function.VariableDB):
                            parent_namespace = obj.getParentNamespace()
                            storage = obj.getVariableStorage()
                            if (
                                (newValue is not None) and (storage is not None) and bool(storage.isStackStorage())
                                and (parent_namespace is not None)
                            ):
<<<<<<< HEAD
                                sv = self._interface.art_lifter.lift(
                                    StackVariable(
                                        int(storage.stackOffset),
                                        None,
                                        str(obj.getDataType()),
                                        int(storage.size),
                                        int(obj.parentNamespace.entryPoint.offset)
                                    )
=======
                                sv = StackVariable(
                                    int(storage.stackOffset),
                                    None,
                                    str(obj.getDataType()),
                                    int(storage.size),
                                    int(obj.parentNamespace.entryPoint.offset)
>>>>>>> 39b4d18e
                                )
                                self._interface.stack_variable_changed(
                                    sv
                                )

                    else:
                        try:
                            struct = self._interface.structs[newValue.name]
                            # TODO: access old name indicate deletion
                            #self._interface.struct_changed(Struct(None, None, None), deleted=True)
                            self._interface.struct_changed(struct)
                        except KeyError:
                            pass

                        try:
                            enum = self._interface.enums[newValue.name]
                            #self._interface.enum_changed(Enum(None, None), deleted=True)
                            self._interface.enum_changed(enum)
                        except KeyError:
                            pass

                elif changeType in self.symDelEvents:
                    # Globals are deleted first then recreated
                    if self._interface.ghidra.isinstance(obj, self.db.symbol.CodeSymbol):
                        removed = GlobalVariable(obj.getAddress().getOffset(), obj.getName())
                        # deleted kwarg not yet handled by global_variable_changed
                        self._interface.global_variable_changed(removed, deleted=True)
                elif changeType in self.symChgEvents:
                    # For creation events, obj is stored in newValue
                    if obj is None and newValue is not None:
                        obj = newValue

                    if changeType == self.changeManager.DOCR_SYMBOL_ADDED:
                        if self._interface.ghidra.isinstance(obj, self.db.symbol.CodeSymbol):
                            gvar = GlobalVariable(obj.getAddress().getOffset(), obj.getName())
                            self._interface.global_variable_changed(gvar)
                    elif changeType == self.changeManager.DOCR_SYMBOL_RENAMED:
                        if self._interface.ghidra.isinstance(obj, self.db.symbol.CodeSymbol):
                            gvar = GlobalVariable(obj.getAddress().getOffset(), newValue)
                            self._interface.global_variable_changed(gvar)
                        if self._interface.ghidra.isinstance(obj, self.db.symbol.FunctionSymbol):
                            header = FunctionHeader(newValue, int(obj.getAddress().offset))
                            self._interface.function_header_changed(header)
                    elif self._interface.ghidra.isinstance(obj, self.db.function.VariableDB):
                        parent_namespace = obj.getParentNamespace()
                        storage = obj.getVariableStorage()
                        if (
                            (newValue is not None) and (storage is not None) and bool(storage.isStackStorage())
                            and (parent_namespace is not None)
                        ):
                            self._interface.stack_variable_changed(
                                StackVariable(
                                    int(obj.variableStorage.stackOffset),
                                    newValue,
                                    None,
                                    None,
                                    int(obj.parentNamespace.entryPoint.offset)
                                )
                            )
                    elif self._interface.ghidra.isinstance(obj, self.db.function.FunctionDB):
                        # TODO: Fix argument name support
                        # changed_arg = FunctionArgument(None, newValue, None, None)
                        # header = FunctionHeader(None, None, args={None: changed_arg})
                        # self._interface.function_header_changed(header)
                        pass
                    else:
                        continue

    data_monitor = DataMonitor(interface)
    return data_monitor


def create_context_action(ghidra: "GhidraAPIWrapper", name, action_string, callback_func, category=None):
    ProgramLocationContextAction = ghidra.import_module_object("ghidra.app.context", "ProgramLocationContextAction")
    MenuData = ghidra.import_module_object("docking.action", "MenuData")

    # XXX: you can't ever use super().__init__() due to some remote import issues
    class GenericDecompilerCtxAction(ProgramLocationContextAction):
        def actionPerformed(self, ctx):
            threading.Thread(target=callback_func, daemon=True).start()

    action = GenericDecompilerCtxAction(name, category)
    category_list = category.split("/") if category else []
    category_start = category_list[0] if category_list else category
    action.setPopupMenuData(MenuData(category_list + [action_string], None, category_start))

    return action<|MERGE_RESOLUTION|>--- conflicted
+++ resolved
@@ -52,11 +52,7 @@
 
                 if changeType in self.funcEvents:
                     subType = record.getSubEventType()
-<<<<<<< HEAD
                     if subType == self.changeManager.FUNCTION_CHANGED_RETURN:
-=======
-                    if subType == 5:
->>>>>>> 39b4d18e
                         # Function return type changed
                         header = FunctionHeader(None, None, str(obj.getReturnType()))
                         self._interface.function_header_changed(header)
@@ -71,7 +67,34 @@
                                 (newValue is not None) and (storage is not None) and bool(storage.isStackStorage())
                                 and (parent_namespace is not None)
                             ):
-<<<<<<< HEAD
+                                sv = StackVariable(
+                                    int(storage.stackOffset),
+                                    None,
+                                    str(obj.getDataType()),
+                                    int(storage.size),
+                                    int(obj.parentNamespace.entryPoint.offset)
+                                )
+                                self._interface.stack_variable_changed(
+                                    sv
+                                )
+
+                    else:
+                        try:
+                            struct = self._interface.structs[newValue.name]
+                            # TODO: access old name indicate deletion
+                            #self._interface.struct_changed(Struct(None, None, None), deleted=True)
+                            self._interface.struct_changed(struct)
+                        except KeyError:
+                            pass
+                    if changeType == self.changeManager.DOCR_SYMBOL_ADDRESS_CHANGED:
+                        # stack variables change address when retyped!
+                        if self._interface.ghidra.isinstance(obj, self.db.function.VariableDB):
+                            parent_namespace = obj.getParentNamespace()
+                            storage = obj.getVariableStorage()
+                            if (
+                                (newValue is not None) and (storage is not None) and bool(storage.isStackStorage())
+                                and (parent_namespace is not None)
+                            ):
                                 sv = self._interface.art_lifter.lift(
                                     StackVariable(
                                         int(storage.stackOffset),
@@ -80,14 +103,6 @@
                                         int(storage.size),
                                         int(obj.parentNamespace.entryPoint.offset)
                                     )
-=======
-                                sv = StackVariable(
-                                    int(storage.stackOffset),
-                                    None,
-                                    str(obj.getDataType()),
-                                    int(storage.size),
-                                    int(obj.parentNamespace.entryPoint.offset)
->>>>>>> 39b4d18e
                                 )
                                 self._interface.stack_variable_changed(
                                     sv
